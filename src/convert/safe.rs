--- conflicted
+++ resolved
@@ -180,7 +180,7 @@
         let buf: Vec<_> = self.iter().map(|&b| Into::into(b)).collect();
         let raw = env.new_boolean_array(len as i32)?;
         env.set_boolean_array_region(raw, 0, &buf)?;
-        Ok(raw.into())
+        Ok(unsafe { Self::Target::from_raw(raw) })
     }
 }
 
@@ -188,9 +188,9 @@
     type Source = JObject<'env>;
 
     fn try_from(s: Self::Source, env: &'borrow JNIEnv<'env>) -> Result<Self> {
-        let len = env.get_array_length(s.into_inner())?;
+        let len = env.get_array_length(s.into_raw())?;
         let mut buf = vec![JNI_FALSE; len as usize].into_boxed_slice();
-        env.get_boolean_array_region(s.into_inner(), 0, &mut *buf)?;
+        env.get_boolean_array_region(s.into_raw(), 0, &mut *buf)?;
 
         buf.iter()
             .map(|&b| TryFromJavaValue::try_from(b, &env))
@@ -223,11 +223,7 @@
             .map(|el| Ok(list.add(el?)))
             .collect();
 
-<<<<<<< HEAD
         Ok(list.into())
-=======
-        Ok(list.into_raw())
->>>>>>> fc5007c5
     }
 }
 
@@ -252,7 +248,7 @@
 
     fn try_into(self, env: &JNIEnv<'env>) -> Result<Self::Target> {
         let conv = unsafe { &*slice_from_raw_parts(self.as_ref().as_ptr() as *const u8, self.as_ref().len()) };
-        env.byte_array_from_slice(conv).map(|val| val.into())
+        env.byte_array_from_slice(conv).map(|val| unsafe { Self::Target::from_raw(val) } )
     }
 }
 
@@ -260,7 +256,7 @@
     type Source = JObject<'env>;
 
     fn try_from(s: Self::Source, env: &'borrow JNIEnv<'env>) -> Result<Self> {
-        let buf = env.convert_byte_array(s.into_inner())?;
+        let buf = env.convert_byte_array(s.into_raw())?;
         let boxed_slice = buf.into_boxed_slice();
         let conv = unsafe { &*slice_from_raw_parts(boxed_slice.as_ref().as_ptr() as *const i8, boxed_slice.as_ref().len()) };
         Ok(conv.into())
@@ -324,12 +320,12 @@
     type Source = JObject<'env>;
 
     fn try_from(s: Self::Source, env: &'borrow JNIEnv<'env>) -> Result<Self> {
-        let len = env.get_array_length(s.into_inner())?;
+        let len = env.get_array_length(s.into_raw())?;
         let mut buf = Vec::with_capacity(len as usize);
         for idx in 0..len {
             // TODO: use AutoLocal - and convert immediately there - for types that
             // don't hold local ref, so env.delete_local_ref is safe
-            buf.push(env.get_object_array_element(s.into_inner(), idx)?);
+            buf.push(env.get_object_array_element(s.into_raw(), idx)?);
         }
 
         buf.into_boxed_slice().iter()
@@ -356,7 +352,7 @@
             // don't hold local ref, so env.delete_local_ref is safe
             env.set_object_array_element(raw, idx as jsize, T::try_into(elem, env)?)?;
         }
-        Ok(raw.into())
+        Ok(unsafe { Self::Target::from_raw(raw) })
     }
 }
 
@@ -368,10 +364,10 @@
             type Source = JObject<'env>;
 
             fn try_from(s: Self::Source, env: &'borrow JNIEnv<'env>) -> Result<Self> {
-                let len = env.get_array_length(s.into_inner())?;
+                let len = env.get_array_length(s.into_raw())?;
                 let mut buf = Vec::with_capacity(len as usize);
                 for idx in 0..len {
-                    buf.push(env.get_object_array_element(s.into_inner(), idx)?);
+                    buf.push(env.get_object_array_element(s.into_raw(), idx)?);
                 }
 
                 buf.into_boxed_slice().iter()
@@ -393,7 +389,7 @@
                 for (idx, elem) in vec.into_iter().enumerate() {
                     env.set_object_array_element(raw, idx as jsize, <$type as TryIntoJavaValue>::try_into(elem, env)?)?;
                 }
-                Ok(raw.into())
+                Ok(unsafe { Self::Target::from_raw(raw) })
             }
         }
     };
