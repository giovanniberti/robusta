use inflector::cases::camelcase::to_camel_case;
use proc_macro2::{Group, TokenStream, TokenTree};
use proc_macro_error::{abort, emit_error, emit_warning};
use quote::{quote_spanned, ToTokens};
use syn::fold::Fold;
use syn::spanned::Spanned;
use syn::{parse_quote, GenericArgument, PathArguments, Type, TypePath};
use syn::{FnArg, ImplItemMethod, Lit, Pat, PatIdent, ReturnType, Signature};

use crate::transformation::context::StructContext;
use crate::transformation::utils::get_call_type;
use crate::transformation::{CallType, CallTypeAttribute, SafeParams};
<<<<<<< HEAD
use crate::utils::{get_abi, get_class_arg_if_any, get_env_arg, is_self_method};
=======
use crate::utils::{get_abi, get_env_arg, is_self_method};
>>>>>>> d0fa5a6f
use std::collections::HashSet;

pub struct ImportedMethodTransformer<'ctx> {
    pub(crate) struct_context: &'ctx StructContext,
}

impl<'ctx> Fold for ImportedMethodTransformer<'ctx> {
    fn fold_impl_item_method(&mut self, node: ImplItemMethod) -> ImplItemMethod {
        let abi = get_abi(&node.sig);
        match (&node.vis, &abi.as_deref()) {
            (_, Some("java")) => {
                let constructor_attribute = node.attrs.iter().find(|a| {
                    a.path.get_ident().map(ToString::to_string).as_deref() == Some("constructor")
                });
                let is_constructor = {
                    match constructor_attribute {
                        Some(a) => {
                            if !a.tokens.is_empty() {
                                emit_warning!(
                                    a.tokens,
                                    "#[constructor] attribute does not take parameters"
                                )
                            }
                            true
                        }
                        None => false,
                    }
                };

                if !node.block.stmts.is_empty() {
                    emit_error!(
                        node.block,
                        "`extern \"java\"` methods must have an empty body"
                    )
                }

                let mut original_signature = node.sig.clone();
                let self_method = is_self_method(&node.sig);
                let (signature, env_arg) = get_env_arg(node.sig.clone());
                let (mut signature, class_ref_arg) = get_class_arg_if_any(signature.clone());

                let impl_item_attributes: Vec<_> = {
                    let discarded_known_attributes: HashSet<&str> = {
                        let mut h = HashSet::new();
                        h.insert("call_type");

                        if is_constructor {
                            h.insert("constructor");
                        }
                        h
                    };

                    node.clone()
                        .attrs
                        .into_iter()
                        .filter(|a| {
                            !discarded_known_attributes
                                .contains(&a.path.segments.to_token_stream().to_string().as_str())
                        })
                        .collect()
                };

                let dummy = ImplItemMethod {
                    sig: Signature {
                        abi: None,
                        ..original_signature.clone()
                    },
                    block: parse_quote! {{
                        unimplemented!()
                    }},
                    attrs: impl_item_attributes.clone(),
                    ..node.clone()
                };

                if is_constructor && self_method {
                    emit_error!(
                        original_signature,
                        "cannot have self methods declared as constructors"
                    );

                    return dummy;
                }

                if env_arg.is_none() {
                    if !self_method {
                        emit_error!(
                            original_signature,
                            "imported static methods must have a parameter of type `&JNIEnv` as first parameter"
                        );
                    } else {
                        emit_error!(
                            original_signature,
                            "imported self methods must have a parameter of type `&JNIEnv` as second parameter"
                        );
                    }
                    return dummy;
                }

                let call_type_attribute = get_call_type(&node);
                let call_type = call_type_attribute
                    .as_ref()
                    .map(|c| &c.call_type)
                    .unwrap_or(&CallType::Safe(None));

                if let Some(CallTypeAttribute { attr, .. }) = &call_type_attribute {
                    if let CallType::Safe(Some(params)) = call_type {
                        if let SafeParams {
                            message: Some(_), ..
                        }
                        | SafeParams {
                            exception_class: Some(_),
                            ..
                        } = params
                        {
                            abort!(attr, "can't have exception message or exception class for imported methods")
                        }
                    }
                }

                let jni_package_path = self
                    .struct_context
                    .package
                    .as_ref()
                    .map(|p| p.to_string())
                    .filter(|s| !s.is_empty())
                    .unwrap_or_else(|| "".into())
                    .replace('.', "/");

                let java_class_path = [jni_package_path, self.struct_context.struct_name.clone()]
                    .iter()
                    .filter(|s| !s.is_empty())
                    .map(|s| s.to_owned())
                    .collect::<Vec<_>>()
                    .join("/");
                let java_method_name = to_camel_case(&signature.ident.to_string());

                let input_types_conversions = signature
                    .inputs
                    .iter_mut()
                    .rev()
                    .filter_map(|i| match i {
                        FnArg::Typed(t) => match &*t.pat {
                            Pat::Ident(PatIdent { ident, .. }) if ident == "self" => None,
                            _ => Some((&t.ty, t.ty.span(), &mut t.attrs))
                        },
                        FnArg::Receiver(_) => None,
                    })
                    .map(|(t, span, attrs)| {
                        let override_input_type = attrs.iter().find(|attr| {
                            attr.path.segments.iter().find(|seg| seg.ident.to_string().as_str() == "input_type").is_some()
                        }).and_then(|a| {
                            let token_tree: Group = syn::parse2::<Group>(a.clone().tokens).unwrap();
                            let token_tree_lit: Lit = syn::parse2::<Lit>(token_tree.stream()).unwrap();

                            if let Lit::Str(literal) = token_tree_lit {
                                Some(literal)
                            } else {
                                None
                            }
                        });

                        if let Some(override_input_type) = override_input_type {
                            quote_spanned! { span => #override_input_type, }
                        } else {
                            if let CallType::Safe(_) = call_type {
                                quote_spanned! { span => <#t as ::robusta_jni::convert::TryIntoJavaValue>::SIG_TYPE, }
                            } else {
                                quote_spanned! { span => <#t as ::robusta_jni::convert::IntoJavaValue>::SIG_TYPE, }
                            }
                        }
                    })
                    .fold(TokenStream::new(), |t, mut tok| {
                        t.to_tokens(&mut tok);
                        tok
                    });

                let output_type_span = {
                    match &signature.output {
                        ReturnType::Default => signature.output.span(),
                        ReturnType::Type(_arrow, ref ty) => ty.span(),
                    }
                };

                let output_conversion = match signature.output {
                    ReturnType::Default => quote_spanned!(signature.output.span() => ),
                    ReturnType::Type(_arrow, ref ty) => {
                        if is_constructor {
                            quote_spanned! { output_type_span => "V" }
                        } else {
                            match call_type {
                                CallType::Safe(_) => {
                                    let inner_result_ty = match &**ty {
                                        Type::Path(TypePath { path, .. }) => {
                                            path.segments.last().map(|s| match &s.arguments {
                                                PathArguments::AngleBracketed(a) => {
                                                    match &a.args.first().expect("return type must be `::robusta_jni::jni::errors::Result` when using \"java\" ABI with an implicit or \"safe\" `call_type`") {
                                                        GenericArgument::Type(t) => t,
                                                        _ => abort!(a, "first generic argument in return type must be a type")
                                                    }
                                                }
                                                PathArguments::None => {
                                                    let user_attribute_message = call_type_attribute.as_ref().map(|_| "because of this attribute");
                                                    abort!(s, "return type must be `::robusta_jni::jni::errors::Result` when using \"java\" ABI with an implicit or \"safe\" `call_type`";
                                                                        help = "replace `{}` with `Result<{}>`", s.ident, s.ident;
                                                                        help =? call_type_attribute.as_ref().map(|c| c.attr.span()).unwrap() => user_attribute_message)
                                                }
                                                _ => abort!(s, "return type must be `::robusta_jni::jni::errors::Result` when using \"java\" ABI with an implicit or \"safe\" `call_type`")
                                            })
                                        }
                                        _ => abort!(ty, "return type must be `::robusta_jni::jni::errors::Result` when using \"java\" ABI with an implicit or \"safe\" `call_type`")
                                    }.unwrap();

                                    quote_spanned! { output_type_span => <#inner_result_ty as ::robusta_jni::convert::TryIntoJavaValue>::SIG_TYPE }
                                }
                                CallType::Unchecked(_) => {
                                    if let Type::Path(TypePath { path, .. }) = ty.as_ref() {
                                        if let Some(r) =
                                            path.segments.last().filter(|i| i.ident == "Result")
                                        {
                                            if let PathArguments::AngleBracketed(_) = r.arguments {
                                                let call_type_span = call_type_attribute
                                                    .as_ref()
                                                    .map(|c| c.attr.span());
                                                let call_type_hint = call_type_span.map(|_| {
                                                    "maybe you meant `#[call_type(safe)]`?"
                                                });

                                                emit_warning!(ty, "using a `Result` type in a `#[call_type(unchecked)]` method";
                                            hint =? call_type_span.unwrap() => call_type_hint)
                                            }
                                        }
                                    }
                                    quote_spanned! { output_type_span => <#ty as ::robusta_jni::convert::IntoJavaValue>::SIG_TYPE }
                                }
                            }
                        }
                    }
                };

                let java_signature = quote_spanned! { signature.span() => ["(", #input_types_conversions ")", #output_conversion].join("") };

                let input_conversions = signature.inputs.iter().fold(TokenStream::new(), |mut tok, input| {
                    match input {
                        FnArg::Receiver(_) => { tok }
                        FnArg::Typed(t) => {
                            let ty = &t.ty;
                            let pat: TokenStream = {
                                // The things we do for ~love~ nice compiler errors...
                                // TODO: Check whether there is a better way to force spans onto token streams
                                let pat = &t.pat;
                                let mut p: TokenTree = parse_quote! { #pat };
                                p.set_span(ty.span());
                                p.into()
                            };

                            let conversion: TokenStream = if let CallType::Safe(_) = call_type {
                                quote_spanned! { ty.span() => ::std::convert::Into::into(<#ty as ::robusta_jni::convert::TryIntoJavaValue>::try_into(#pat, &env)?), }
                            } else {
                                quote_spanned! { ty.span() => ::std::convert::Into::into(<#ty as ::robusta_jni::convert::IntoJavaValue>::into(#pat, &env)), }
                            };
                            conversion.to_tokens(&mut tok);
                            tok
                        }
                    }
                });

                let return_expr = match call_type {
                    CallType::Safe(_) => {
                        if is_constructor {
                            quote_spanned! { output_type_span =>
                                res.and_then(|v| ::robusta_jni::convert::TryFromJavaValue::try_from(v, &env))
                            }
                        } else {
                            quote_spanned! { output_type_span =>
                                res.and_then(|v| ::std::convert::TryInto::try_into(::robusta_jni::convert::JValueWrapper::from(v)))
                                   .and_then(|v| ::robusta_jni::convert::TryFromJavaValue::try_from(v, &env))
                            }
                        }
                    }
                    CallType::Unchecked(_) => {
                        if is_constructor {
                            quote_spanned! { output_type_span =>
                                ::robusta_jni::convert::FromJavaValue::from(res, &env)
                            }
                        } else {
                            quote_spanned! { output_type_span =>
                                ::std::convert::TryInto::try_into(::robusta_jni::convert::JValueWrapper::from(res))
                                    .map(|v| ::robusta_jni::convert::FromJavaValue::from(v, &env))
                                    .unwrap()
                            }
                        }
                    }
                };

                let env_ident = match env_arg.unwrap() {
                    FnArg::Typed(t) => {
                        match *t.pat {
                            Pat::Ident(PatIdent { ident, .. }) => ident,
                            _ => panic!("non-ident pat in FnArg")
                        }
                    }
                    _ => panic!("Bug -- please report to library author. Expected env parameter, found receiver")
                };

                let sig_discarded_known_attributes: HashSet<&str> = {
                    let mut h = HashSet::new();
                    h.insert("input_type");

                    h
                };

<<<<<<< HEAD
                let class_arg_ident = if let Some(class_ref_arg) = class_ref_arg {
                    match class_ref_arg {
                        FnArg::Typed(t) => {
                            match *t.pat {
                                Pat::Ident(PatIdent { ident, .. }) => Some(ident),
                                _ => panic!("non-ident pat in FnArg")
                            }
                        },
                        _ => panic!("Bug -- please report to library author. Expected env parameter, found receiver")
                    }
                } else {
                    None
                };

=======
>>>>>>> d0fa5a6f
                original_signature.inputs.iter_mut().for_each(|i| match i {
                    FnArg::Typed(t) => match &*t.pat {
                        Pat::Ident(PatIdent { ident, .. }) if ident == "self" => {}
                        _ => {
                            t.attrs = t
                                .attrs
                                .clone()
                                .into_iter()
                                .filter(|a| {
                                    !a.path
                                        .segments
                                        .iter()
                                        .find(|s| {
                                            sig_discarded_known_attributes
                                                .iter()
                                                .any(|d| s.ident.to_string().contains(d))
                                        })
                                        .is_some()
                                })
                                .collect()
                        }
                    },
                    FnArg::Receiver(_) => {}
                });

                ImplItemMethod {
                    sig: Signature {
                        abi: None,
                        ..original_signature
                    },
                    block: if self_method {
                        let self_span = node.sig.inputs.iter().next().unwrap().span();
                        match call_type {
                            CallType::Safe(_) => {
                                parse_quote_spanned! { self_span => {
                                    let env: &'_ ::robusta_jni::jni::JNIEnv<'_> = #env_ident;
                                    let res = env.call_method(::robusta_jni::convert::JavaValue::autobox(::robusta_jni::convert::TryIntoJavaValue::try_into(self, &env)?, &env), #java_method_name, #java_signature, &[#input_conversions]);
                                    #return_expr
                                }}
                            }
                            CallType::Unchecked(_) => {
                                parse_quote_spanned! { self_span => {
                                    let env: &'_ ::robusta_jni::jni::JNIEnv<'_> = #env_ident;
                                    let res = env.call_method(::robusta_jni::convert::JavaValue::autobox(::robusta_jni::convert::IntoJavaValue::into(self, &env), &env), #java_method_name, #java_signature, &[#input_conversions]).unwrap();
                                    #return_expr
                                }}
                            }
                        }
                    } else {
                        match call_type {
                            CallType::Safe(_) => {
                                if is_constructor {
                                    if let Some(class_arg_ident) = class_arg_ident {
                                        parse_quote! {{
                                            let env: &'_ ::robusta_jni::jni::JNIEnv<'_> = #env_ident;
                                            let res = env.new_object(#class_arg_ident, #java_signature, &[#input_conversions]);
                                            #return_expr
                                        }}
                                    } else {
                                        parse_quote! {{
                                            let env: &'_ ::robusta_jni::jni::JNIEnv<'_> = #env_ident;
                                            let res = env.new_object(#java_class_path, #java_signature, &[#input_conversions]);
                                            #return_expr
                                        }}
                                    }
                                } else {
                                    if let Some(class_arg_ident) = class_arg_ident {
                                        parse_quote! {{
                                            let env: &'_ ::robusta_jni::jni::JNIEnv<'_> = #env_ident;
                                            let res = env.call_static_method(#class_arg_ident, #java_method_name, #java_signature, &[#input_conversions]);
                                            #return_expr
                                        }}
                                    } else {
                                        parse_quote! {{
                                            let env: &'_ ::robusta_jni::jni::JNIEnv<'_> = #env_ident;
                                            let res = env.call_static_method(#java_class_path, #java_method_name, #java_signature, &[#input_conversions]);
                                            #return_expr
                                        }}
                                    }
                                }
                            }
                            CallType::Unchecked(_) => {
                                if is_constructor {
                                    if let Some(class_arg_ident) = class_arg_ident {
                                        parse_quote! {{
                                            let env: &'_ ::robusta_jni::jni::JNIEnv<'_> = #env_ident;
                                            let res = env.new_object(#class_arg_ident, #java_signature, &[#input_conversions]).unwrap();
                                            #return_expr
                                        }}
                                    } else {
                                        parse_quote! {{
                                            let env: &'_ ::robusta_jni::jni::JNIEnv<'_> = #env_ident;
                                            let res = env.new_object(#java_class_path, #java_signature, &[#input_conversions]).unwrap();
                                            #return_expr
                                        }}
                                    }
                                } else {
                                    if let Some(class_arg_ident) = class_arg_ident {
                                        parse_quote! {{
                                            let env: &'_ ::robusta_jni::jni::JNIEnv<'_> = #env_ident;
                                            let res = env.call_static_method(#class_arg_ident, #java_method_name, #java_signature, &[#input_conversions]).unwrap();
                                            #return_expr
                                        }}
                                    } else {
                                        parse_quote! {{
                                            let env: &'_ ::robusta_jni::jni::JNIEnv<'_> = #env_ident;
                                            let res = env.call_static_method(#java_class_path, #java_method_name, #java_signature, &[#input_conversions]).unwrap();
                                            #return_expr
                                        }}
                                    }
                                }
                            }
                        }
                    },
                    attrs: impl_item_attributes,
                    ..node
                }
            }

            _ => node,
        }
    }
}<|MERGE_RESOLUTION|>--- conflicted
+++ resolved
@@ -10,11 +10,7 @@
 use crate::transformation::context::StructContext;
 use crate::transformation::utils::get_call_type;
 use crate::transformation::{CallType, CallTypeAttribute, SafeParams};
-<<<<<<< HEAD
 use crate::utils::{get_abi, get_class_arg_if_any, get_env_arg, is_self_method};
-=======
-use crate::utils::{get_abi, get_env_arg, is_self_method};
->>>>>>> d0fa5a6f
 use std::collections::HashSet;
 
 pub struct ImportedMethodTransformer<'ctx> {
@@ -326,7 +322,6 @@
                     h
                 };
 
-<<<<<<< HEAD
                 let class_arg_ident = if let Some(class_ref_arg) = class_ref_arg {
                     match class_ref_arg {
                         FnArg::Typed(t) => {
@@ -341,8 +336,6 @@
                     None
                 };
 
-=======
->>>>>>> d0fa5a6f
                 original_signature.inputs.iter_mut().for_each(|i| match i {
                     FnArg::Typed(t) => match &*t.pat {
                         Pat::Ident(PatIdent { ident, .. }) if ident == "self" => {}
