pub(crate) mod thread_func;

use ::jni::objects::GlobalRef;
use ::jni::JavaVM;
use robusta_jni::bridge;
use std::sync::OnceLock;

static APP_CONTEXT: OnceLock<(JavaVM, GlobalRef)> = OnceLock::new();

#[bridge]
mod jni {
    use crate::APP_CONTEXT;
    use android_logger::Config;
    use jni::objects::{GlobalRef, JObject, JValue};
    use log::info;
    use robusta_jni::convert::{IntoJavaValue, Signature, TryFromJavaValue, TryIntoJavaValue};
    use robusta_jni::jni::errors::Result as JniResult;
    use robusta_jni::jni::objects::AutoLocal;
    use robusta_jni::jni::JNIEnv;
<<<<<<< HEAD
    use std::thread;
=======
>>>>>>> d0fa5a6f

    #[derive(Signature, TryIntoJavaValue, IntoJavaValue, TryFromJavaValue)]
    #[package(com.example.robustaandroidexample)]
    pub struct RobustaAndroidExample<'env: 'borrow, 'borrow> {
        #[instance]
        raw: AutoLocal<'env, 'borrow>,
    }

    impl<'env: 'borrow, 'borrow> RobustaAndroidExample<'env, 'borrow> {
        pub extern "jni" fn runRustExample(self, env: &JNIEnv, context: JObject<'env>) {
            android_logger::init_once(
                Config::default()
                    .with_min_level(log::Level::Debug)
                    .with_tag("RUST_ROBUSTA_ANDROID_EXAMPLE"),
            );
<<<<<<< HEAD
            info!("TEST START");
            let java_class = env
                .find_class("com/example/robustaandroidexample/RobustaAndroidExample")
                .unwrap();
            let _ = APP_CONTEXT.set((
                env.get_java_vm().unwrap(),
                env.new_global_ref(java_class).unwrap(),
            ));

=======
>>>>>>> d0fa5a6f
            let app_files_dir = RobustaAndroidExample::getAppFilesDir(env, context).unwrap();
            info!("App files dir: {}", app_files_dir);

            assert_eq!(
                RobustaAndroidExample::threadTestNoClass(env, "test".to_string()).unwrap(),
                10
            );

            let test_string = env.new_string("SUPER TEST").unwrap();
            let test_string = JValue::from(test_string);
            let met_call = env.call_static_method(
                "com/example/robustaandroidexample/RobustaAndroidExample",
                "threadTestNoClass",
                "(Ljava/lang/String;)I",
                &[test_string],
            );
            assert!(met_call.is_ok());

            let thread_handler = thread::Builder::new()
                .name("test_thread_fail".to_string())
                .spawn(move || crate::thread_func::thread_test_fail());
            let join_res = thread_handler.unwrap().join().unwrap();
            assert!(join_res.is_err());

            let thread_handler = thread::Builder::new()
                .name("test_thread_good".to_string())
                .spawn(move || crate::thread_func::thread_test_good());
            let join_res = thread_handler.unwrap().join().unwrap();
            assert!(join_res.is_ok());

            info!("TEST END");
        }

        pub extern "java" fn getAppFilesDir(
            env: &JNIEnv,
            #[input_type("Landroid/content/Context;")] context: JObject,
        ) -> JniResult<String> {
        }
<<<<<<< HEAD

        pub extern "java" fn threadTestNoClass(env: &JNIEnv, s: String) -> JniResult<i32> {}
        pub extern "java" fn threadTestWithClass(
            env: &JNIEnv,
            class_ref: &GlobalRef,
            s: String,
        ) -> JniResult<i32> {
        }
=======
>>>>>>> d0fa5a6f
    }
}<|MERGE_RESOLUTION|>--- conflicted
+++ resolved
@@ -17,10 +17,7 @@
     use robusta_jni::jni::errors::Result as JniResult;
     use robusta_jni::jni::objects::AutoLocal;
     use robusta_jni::jni::JNIEnv;
-<<<<<<< HEAD
     use std::thread;
-=======
->>>>>>> d0fa5a6f
 
     #[derive(Signature, TryIntoJavaValue, IntoJavaValue, TryFromJavaValue)]
     #[package(com.example.robustaandroidexample)]
@@ -36,7 +33,7 @@
                     .with_min_level(log::Level::Debug)
                     .with_tag("RUST_ROBUSTA_ANDROID_EXAMPLE"),
             );
-<<<<<<< HEAD
+
             info!("TEST START");
             let java_class = env
                 .find_class("com/example/robustaandroidexample/RobustaAndroidExample")
@@ -46,8 +43,6 @@
                 env.new_global_ref(java_class).unwrap(),
             ));
 
-=======
->>>>>>> d0fa5a6f
             let app_files_dir = RobustaAndroidExample::getAppFilesDir(env, context).unwrap();
             info!("App files dir: {}", app_files_dir);
 
@@ -86,7 +81,6 @@
             #[input_type("Landroid/content/Context;")] context: JObject,
         ) -> JniResult<String> {
         }
-<<<<<<< HEAD
 
         pub extern "java" fn threadTestNoClass(env: &JNIEnv, s: String) -> JniResult<i32> {}
         pub extern "java" fn threadTestWithClass(
@@ -95,7 +89,5 @@
             s: String,
         ) -> JniResult<i32> {
         }
-=======
->>>>>>> d0fa5a6f
     }
 }