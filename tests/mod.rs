use std::fs;
use std::path::Path;
use jni::objects::JString;
use native::jni::User;
use robusta_jni::convert::FromJavaValue;
use robusta_jni::jni::{InitArgsBuilder, JNIEnv, JavaVM};
use std::process::Command;

fn print_exception(env: &JNIEnv) -> jni::errors::Result<()> {
    let ex = env.exception_occurred()?;
    env.exception_clear()?;
    let res = env.call_method(ex, "toString", "()Ljava/lang/String;", &[])?;
    let message: JString = From::from(res.l()?);
    let s: String = FromJavaValue::from(message, env);
    println!("Java exception occurred: {}", s);
    Ok(())
}

#[test]
fn java_integration_tests() {
<<<<<<< HEAD
    let mut child = Command::new("./gradlew")
        .args(&["compileTestJava"])
        .current_dir("./tests/driver")
=======
    let mut child = Command::new(
        fs::canonicalize(
            Path::new(".").join("tests").join("driver").join(
                if cfg!(target_os = "windows") { "gradlew.bat" } else { "gradlew" })
        ).expect("Gradle not found"))
        .args(&["test", "-i"])
        .current_dir(
            Path::new(".").join("tests").join("driver").to_str().expect("Failed to get driver path")
        )
>>>>>>> fc5007c5
        .spawn()
        .expect("Failed to execute command");

    let exit_status = child.wait().expect("Failed to wait on gradle");

    assert!(exit_status.success())
}

#[test]
fn vm_creation_and_object_usage() {
    let mut child = Command::new(
        fs::canonicalize(
            Path::new(".").join("tests").join("driver").join(
                if cfg!(target_os = "windows") { "gradlew.bat" } else { "gradlew" })
        ).expect("Gradle not found"))
        .args(&["test", "-i"])
        .current_dir(
            Path::new(".").join("tests").join("driver").to_str().expect("Failed to get driver path")
        )
        .spawn()
        .expect("Failed to execute command");

    let exit_status = child.wait().expect("Failed to wait on gradle build");
    assert!(exit_status.success());

    let current_dir = std::env::current_dir().expect("Couldn't get current dir");
    let classpath = current_dir.join("tests").join("driver").join("build").join("classes").join("java").join("main");

    // Cargo sets DYLD_FALLBACK_LIBRARY_PATH on os x, but java uses DYLD_LIBRARY_PATH to set java.library.path
    std::env::set_var(
        "DYLD_LIBRARY_PATH",
        format!(
            "{}:{}",
            std::env::var("DYLD_LIBRARY_PATH").unwrap_or("".to_string()),
            std::env::var("DYLD_FALLBACK_LIBRARY_PATH").unwrap_or("".to_string()),
        ));
    let vm_args = InitArgsBuilder::new()
        .option(&*format!(
            "-Djava.class.path={}",
            classpath.to_string_lossy()
        ))
        .build()
        .expect("can't create vm args");
    let vm = JavaVM::new(vm_args).expect("can't create vm");
    let env = vm.attach_current_thread().expect("can't get vm env");

    User::initNative();

    assert_eq!(User::getNullableString(&env, None).expect("can't get nullable string"), None);
    assert_eq!(User::getNullableString(&env, Some("hello!".into())).expect("can't get nullable string"), Some("hello!".into()));
    assert_eq!(User::getNullableStringUnchecked(&env, None), None);
    assert_eq!(User::getNullableStringUnchecked(&env, Some("hello!".into())), Some("hello!".into()));

    let count = User::getTotalUsersCount(&env)
        .or_else(|e| {
            let _ = print_exception(&env);
            Err(e)
        })
        .expect("can't get user count");

    assert_eq!(count, 0);
    assert_eq!(User::getTotalUsersCountUnchecked(&env), 0);

    let u = User::new(&env, "user".into(), "password".into()).expect("can't create user instance");

    let count = User::getTotalUsersCount(&env)
        .or_else(|e| {
            let _ = print_exception(&env);
            Err(e)
        })
        .expect("can't get user count");
    assert_eq!(count, 1);
    assert_eq!(User::getTotalUsersCountUnchecked(&env), 1);

    assert_eq!(
        u.getPassword(&env).expect("can't get user password"),
        "password"
    );

    assert_eq!(
        u.getPasswordUnchecked(&env),
        "password"
    );

    assert_eq!(
        u.multipleParameters(&env, 10, "test".to_string())
            .expect("Can't test multipleParameters"),
        "test"
    );

    assert_eq!(
        u.multipleParametersUnchecked(&env, 10, "test".to_string()),
        "test"
    );

    let res = u.signaturesCheck(&env,
                                42, false, '2', 42, 42.0, 42.0, 42, 42, "42".to_string(),
                                vec![42, 42, 42], vec!["42".to_string(), "42".to_string()],
                                vec![42, 42].into_boxed_slice(), vec![false, true].into_boxed_slice(),
                                vec![env.new_string("42").unwrap(), env.new_string("42").unwrap()].into_boxed_slice(),
                                vec!["42".to_string(), "42".to_string()].into_boxed_slice(),
                                None, vec![Some(vec![42].into_boxed_slice()), None],
                                vec![vec![42].into_boxed_slice(), vec![42, 42].into_boxed_slice()],
                                vec![Some(vec!["42".to_string()].into_boxed_slice()), None],
                                vec![vec!["42".to_string()].into_boxed_slice(), vec!["42".to_string(), "42".to_string()].into_boxed_slice()],
                                vec![Some(Into::into(vec!["42".to_string()].into_boxed_slice())), None].into_boxed_slice(),
                                vec![Into::into(vec!["42".to_string()].into_boxed_slice())].into_boxed_slice()
    ).or_else(|e| {
        let _ = print_exception(&env);
        Err(e)
    }).expect("can't check signatures");
    assert_eq!(res, vec![
        "42", "false", "2", "42", "42.0", "42.0", "42", "42", "42",
        "[42, 42, 42]", "[42, 42]",
        "[42, 42]", "[false, true]",
        "[42, 42]",
        "[42, 42]",
        "null", "[[42], null]",
        "[[42], [42, 42]]",
        "[[42], null]",
        "[[42], [42, 42]]",
        "[[42], null]",
        "[[42]]"
    ]);

    let create_user = |login: &str, password: &str| -> User {
        User::new(&env, login.into(), password.into()).expect("can't create user instance")
    };
    // // sudo sysctl -w kernel.yama.ptrace_scope=0
    // let url = format!("vscode://vadimcn.vscode-lldb/launch/config?{{'request':'attach','pid':{}}}", std::process::id());
    // std::process::Command::new("code").arg("--open-url").arg(url).output().unwrap();
    // std::thread::sleep_ms(10000);
    let res = u.selfSignatureCheck(&env,
        create_user("user", "42"),
        vec![create_user("user", "pass")],
        vec![create_user("login", "42")].into_boxed_slice(),
    ).expect("can't check self signature");
    assert_eq!(res, vec![
        "User{username='user', password='password'}",
        "User{username='user', password='42'}",
        "[User{username='user', password='pass'}]",
        "[User{username='login', password='42'}]"
    ])
}<|MERGE_RESOLUTION|>--- conflicted
+++ resolved
@@ -18,11 +18,6 @@
 
 #[test]
 fn java_integration_tests() {
-<<<<<<< HEAD
-    let mut child = Command::new("./gradlew")
-        .args(&["compileTestJava"])
-        .current_dir("./tests/driver")
-=======
     let mut child = Command::new(
         fs::canonicalize(
             Path::new(".").join("tests").join("driver").join(
@@ -32,7 +27,6 @@
         .current_dir(
             Path::new(".").join("tests").join("driver").to_str().expect("Failed to get driver path")
         )
->>>>>>> fc5007c5
         .spawn()
         .expect("Failed to execute command");
 
@@ -48,7 +42,7 @@
             Path::new(".").join("tests").join("driver").join(
                 if cfg!(target_os = "windows") { "gradlew.bat" } else { "gradlew" })
         ).expect("Gradle not found"))
-        .args(&["test", "-i"])
+        .args(&["compileTestJava"])
         .current_dir(
             Path::new(".").join("tests").join("driver").to_str().expect("Failed to get driver path")
         )
